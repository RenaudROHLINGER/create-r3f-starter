{
  "name": "create-r3f-app",
<<<<<<< HEAD
  "version": "1.4.1",
=======
  "version": "1.4.2",
>>>>>>> 639e7636
  "description": "The easiest and fastest way to create new 3D web projects with react and threejs.",
  "contributors": [
    "Renaud ROHLINGER <hello@renaudrohlinger.com>"
  ],
  "main": "index.js",
  "bin": {
    "create-r3f-app": "./bin/create-r3f-app"
  },
  "directories": {
    "lib": "lib"
  },
  "license": "MIT",
  "dependencies": {
    "ansi-escapes": "^4.3.1",
    "bluebird": "^3.7.2",
    "chalk": "^4.1.0",
    "command-exists": "^1.2.9",
    "commander": "^6.1.0",
    "create-react-app": "3.4.1",
    "dlv": "^1.1.3",
    "dset": "^3.1.0",
    "execa": "^4.0.3",
    "fs-extra": "^9.0.1",
    "hosted-git-info": "^3.0.7",
    "import-from": "^4.0.0",
    "jscodeshift": "^0.13.0",
    "ora": "^5.1.0",
    "postcss": "^8.3.6",
    "postcss-selector-parser": "^6.0.6"
  }
}<|MERGE_RESOLUTION|>--- conflicted
+++ resolved
@@ -1,10 +1,6 @@
 {
   "name": "create-r3f-app",
-<<<<<<< HEAD
-  "version": "1.4.1",
-=======
   "version": "1.4.2",
->>>>>>> 639e7636
   "description": "The easiest and fastest way to create new 3D web projects with react and threejs.",
   "contributors": [
     "Renaud ROHLINGER <hello@renaudrohlinger.com>"
